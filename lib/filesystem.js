// -------------------------------------------------
// ----------------- FILESYSTEM---------------------
// -------------------------------------------------
// Implementation of a unix filesystem in memory.

"use strict";

var S_IRWXUGO = 0x1FF;
var S_IFMT = 0xF000;
var S_IFSOCK = 0xC000;
var S_IFLNK = 0xA000;
var S_IFREG = 0x8000;
var S_IFBLK = 0x6000;
var S_IFDIR = 0x4000;
var S_IFCHR = 0x2000;

//var S_IFIFO  0010000
//var S_ISUID  0004000
//var S_ISGID  0002000
//var S_ISVTX  0001000

var O_RDONLY = 0x0000; // open for reading only
var O_WRONLY = 0x0001; // open for writing only
var O_RDWR = 0x0002; // open for reading and writing
var O_ACCMODE = 0x0003; // mask for above modes

var STATUS_INVALID = -0x1;
var STATUS_OK = 0x0;
var STATUS_ON_STORAGE = 0x2;
var STATUS_UNLINKED = 0x4;
var STATUS_FORWARDING = 0x5;


/** @const */ var JSONFS_VERSION = 3;


/** @const */ var JSONFS_IDX_NAME = 0;
/** @const */ var JSONFS_IDX_SIZE = 1;
/** @const */ var JSONFS_IDX_MTIME = 2;
/** @const */ var JSONFS_IDX_MODE = 3;
/** @const */ var JSONFS_IDX_UID = 4;
/** @const */ var JSONFS_IDX_GID = 5;
/** @const */ var JSONFS_IDX_TARGET = 6;
/** @const */ var JSONFS_IDX_SHA256 = 6;


/**
 * @constructor
 * @param {!FileStorageInterface} storage
 * @param {{ last_qidnumber: number }=} qidcounter Another fs's qidcounter to synchronise with.
 */
function FS(storage, qidcounter) {
    /** @type {Array.<!Inode>} */
    this.inodes = [];
    this.events = [];

    this.storage = storage;

    this.qidcounter = qidcounter || { last_qidnumber: 0 };

    //this.tar = new TAR(this);

    this.inodedata = {};

    this.total_size = 256 * 1024 * 1024 * 1024;
    this.used_size = 0;

    /** @type {!Array<!FSMountInfo>} */
    this.mounts = [];

    //RegisterMessage("LoadFilesystem", this.LoadFilesystem.bind(this) );
    //RegisterMessage("MergeFile", this.MergeFile.bind(this) );
    //RegisterMessage("tar",
    //    function(data) {
    //        SendToMaster("tar", this.tar.Pack(data));
    //    }.bind(this)
    //);
    //RegisterMessage("sync",
    //    function(data) {
    //        SendToMaster("sync", this.tar.Pack(data));
    //    }.bind(this)
    //);

    // root entry
    this.CreateDirectory("", -1);
}

FS.prototype.get_state = function()
{
    let state = [];

    state[0] = this.inodes;
    state[1] = this.qidcounter.last_qidnumber;
    state[2] = [];
    for(const [id, data] of Object.entries(this.inodedata))
    {
        if((this.inodes[id].mode & S_IFDIR) === 0)
        {
            state[2].push([id, data]);
        }
    }
    state[3] = this.total_size;
    state[4] = this.used_size;
    state = state.concat(this.mounts);

    return state;
};

FS.prototype.set_state = function(state)
{
    this.inodes = state[0].map(state => { const inode = new Inode(0); inode.set_state(state); return inode; });
    this.qidcounter.last_qidnumber = state[1];
    this.inodedata = {};
    for(let [key, value] of state[2])
    {
        if(value.buffer.byteLength !== value.byteLength)
        {
            // make a copy if we didn't get one
            value = value.slice();
        }

        this.inodedata[key] = value;
    }
    this.total_size = state[3];
    this.used_size = state[4];
    this.mounts = state.slice(5);
};


// -----------------------------------------------------

FS.prototype.AddEvent = function(id, OnEvent) {
    var inode = this.inodes[id];
    if (inode.status == STATUS_OK || inode.status == STATUS_ON_STORAGE) {
        OnEvent();
    }
    else if(this.is_forwarder(inode))
    {
        this.follow_fs(inode).AddEvent(inode.foreign_id, OnEvent);
    }
    else
    {
        this.events.push({id: id, OnEvent: OnEvent});
    }
};

FS.prototype.HandleEvent = function(id) {
    const inode = this.inodes[id];
    if(this.is_forwarder(inode))
    {
        this.follow_fs(inode).HandleEvent(inode.foreign_id);
    }
    //message.Debug("number of events: " + this.events.length);
    var newevents = [];
    for(var i=0; i<this.events.length; i++) {
        if (this.events[i].id == id) {
            this.events[i].OnEvent();
        } else {
            newevents.push(this.events[i]);
        }
    }
    this.events = newevents;
};

FS.prototype.load_from_json = function(fs, done)
{
    dbg_assert(fs, "Invalid fs passed to load_from_json");

    if(fs["version"] !== JSONFS_VERSION)
    {
        throw "The filesystem JSON format has changed. " +
              "Please update your fs2json (https://github.com/copy/fs2json) and recreate the filesystem JSON.";
    }

    var fsroot = fs["fsroot"];
    this.used_size = fs["size"];

    for(var i = 0; i < fsroot.length; i++) {
        this.LoadRecursive(fsroot[i], 0);
    }

    //if(DEBUG)
    //{
    //    this.Check();
    //}

    done && done();
};

FS.prototype.LoadRecursive = function(data, parentid)
{
    var inode = this.CreateInode();

    const name = data[JSONFS_IDX_NAME];
    inode.size = data[JSONFS_IDX_SIZE];
    inode.mtime = data[JSONFS_IDX_MTIME];
    inode.ctime = inode.mtime;
    inode.atime = inode.mtime;
    inode.mode = data[JSONFS_IDX_MODE];
    inode.uid = data[JSONFS_IDX_UID];
    inode.gid = data[JSONFS_IDX_GID];

<<<<<<< HEAD
    inode.parentid = parentid;
    this.inodes[inode.parentid].nlinks++;

=======
>>>>>>> 8107f26f
    var ifmt = inode.mode & S_IFMT;

    if(ifmt === S_IFDIR)
    {
        this.PushInode(inode, parentid, name);
        this.LoadDir(this.inodes.length - 1, data[JSONFS_IDX_TARGET]);
    }
    else if(ifmt === S_IFREG)
    {
        inode.status = STATUS_ON_STORAGE;
        inode.sha256sum = data[JSONFS_IDX_SHA256];
        dbg_assert(inode.sha256sum);
        this.PushInode(inode, parentid, name);
    }
    else if(ifmt === S_IFLNK)
    {
        inode.symlink = data[JSONFS_IDX_TARGET];
        this.PushInode(inode, parentid, name);
    }
    else if(ifmt === S_IFSOCK)
    {
        // socket: ignore
    }
    else
    {
        dbg_log("Unexpected ifmt: " + h(ifmt) + " (" + name + ")");
    }
};

FS.prototype.LoadDir = function(parentid, children)
{
<<<<<<< HEAD
    inode.updatedir = true;
    inode.nlinks = 2; // . and ..
=======
    for(var i = 0; i < children.length; i++) {
        this.LoadRecursive(children[i], parentid);
    }
};
>>>>>>> 8107f26f


// -----------------------------------------------------

/**
 * @private
 * @param {Inode} inode
 * @return {boolean}
 */
FS.prototype.should_be_linked = function(inode)
{
    // Note: Non-root forwarder inode could still have a non-forwarder parent, so don't use
    // parent inode to check.
    return !this.is_forwarder(inode) || inode.foreign_id === 0;
};

/**
 * @private
 * @param {number} parentid
 * @param {number} idx
 * @param {string} name
 */
FS.prototype.link_under_dir = function(parentid, idx, name)
{
    const inode = this.inodes[idx];
    const parent_inode = this.inodes[parentid];

    dbg_assert(!this.is_forwarder(parent_inode),
        "Filesystem: Shouldn't link under fowarder parents");
    dbg_assert(this.IsDirectory(parentid),
        "Filesystem: Can't link under non-directories");
    dbg_assert(this.should_be_linked(inode),
        "Filesystem: Can't link across filesystems apart from their root");
    dbg_assert(inode.nlinks >= 0,
        "Filesystem: Found negative nlinks value of " + inode.nlinks);
    dbg_assert(!parent_inode.direntries.has(name),
        "Filesystem: Name '" + name + "' is already taken");

    parent_inode.direntries.set(name, idx);
    inode.nlinks++;

    if(this.IsDirectory(idx))
    {
        dbg_assert(!inode.direntries.has(".."),
            "Filesystem: Cannot link a directory twice");

        if(!inode.direntries.has(".")) inode.nlinks++;
        inode.direntries.set(".", idx);

        inode.direntries.set("..", parentid);
        parent_inode.nlinks++;
    }
};

/**
 * @private
 * @param {number} parentid
 * @param {string} name
 */
FS.prototype.unlink_from_dir = function(parentid, name)
{
    const idx = this.Search(parentid, name);
    const inode = this.inodes[idx];
    const parent_inode = this.inodes[parentid];

    dbg_assert(!this.is_forwarder(parent_inode), "Filesystem: Can't unlink from fowarders");
    dbg_assert(this.IsDirectory(parentid), "Filesystem: Can't unlink from non-directories");

    const exists = parent_inode.direntries.delete(name);
    if(!exists)
    {
        dbg_assert(false, "Filesystem: Can't unlink non-existent file: " + name);
        return;
    }

    inode.nlinks--;

    if(this.IsDirectory(idx))
    {
        dbg_assert(inode.direntries.get("..") === parentid,
            "Filesystem: Found directory with bad parent id");

        inode.direntries.delete("..");
        parent_inode.nlinks--;
    }

    dbg_assert(inode.nlinks >= 0,
        "Filesystem: Found negative nlinks value of " + inode.nlinks);
};

FS.prototype.PushInode = function(inode, parentid, name) {
    if (parentid != -1) {
        this.inodes.push(inode);
        inode.fid = this.inodes.length - 1;
        this.link_under_dir(parentid, inode.fid, name);
        return;
    } else {
        if (this.inodes.length == 0) { // if root directory
            this.inodes.push(inode);
            inode.direntries.set(".", 0);
            inode.direntries.set("..", 0);
            inode.nlinks = 2;
            return;
        }
    }

    message.Debug("Error in Filesystem: Pushed inode with name = "+ name + " has no parent");
    message.Abort();

};

/** @constructor */
function Inode(qidnumber)
{
    this.direntries = new Map(); // maps filename to inode id
    this.status = 0;
    this.size = 0x0;
    this.uid = 0x0;
    this.gid = 0x0;
    this.fid = 0;
    this.ctime = 0;
    this.atime = 0;
    this.mtime = 0;
    this.major = 0x0;
    this.minor = 0x0;
    this.symlink = "";
    this.nlinks = 1;
    this.mode = 0x01ED;
    this.qid = {
        type: 0,
        version: 0,
        path: qidnumber,
    };
    this.caps = undefined;
    this.nlinks = 0;
    this.sha256sum = "";

    /** @type{!Array<!FSLockRegion>} */
    this.locks = []; // lock regions applied to the file, sorted by starting offset.

    // For forwarders:
    this.mount_id = -1; // which fs in this.mounts does this inode forward to?
    this.foreign_id = -1; // which foreign inode id does it represent?

    //this.qid_type = 0;
    //this.qid_version = 0;
    //this.qid_path = qidnumber;
}

Inode.prototype.get_state = function()
{
    const state = [];
    state[0] = this.mode;

    if((this.mode & S_IFMT) === S_IFDIR)
    {
        state[1] = [...this.direntries];
    }
    else if((this.mode & S_IFMT) === S_IFREG)
    {
        state[1] = this.sha256sum;
    }
    else if((this.mode & S_IFMT) === S_IFLNK)
    {
        state[1] = this.symlink;
    }
    else if((this.mode & S_IFMT) === S_IFSOCK)
    {
        state[1] = [this.minor, this.major];
    }
    else
    {
        state[1] = null;
    }

    state[2] = this.locks;
    state[3] = this.status;
    state[4] = this.size;
    state[5] = this.uid;
    state[6] = this.gid;
    state[7] = this.fid;
    state[8] = this.ctime;
    state[9] = this.atime;
    state[10] = this.mtime;
    state[11] = this.qid.version;
    state[12] = this.qid.path;
    state[13] = this.nlinks;

    //state[23] = this.mount_id;
    //state[24] = this.foreign_id;
    //state[25] = this.caps; // currently not writable
    return state;
};

Inode.prototype.set_state = function(state)
{
    this.mode = state[0];

    if((this.mode & S_IFMT) === S_IFDIR)
    {
        this.direntries = new Map();
        for(const [name, entry] of state[1])
        {
            this.direntries.set(name, entry);
        }
    }
    else if((this.mode & S_IFMT) === S_IFREG)
    {
        this.sha256sum = state[1];
    }
    else if((this.mode & S_IFMT) === S_IFLNK)
    {
        this.symlink = state[1];
    }
    else if((this.mode & S_IFMT) === S_IFSOCK)
    {
        [this.minor, this.major] = state[1];
    }
    else
    {
        // Nothing
    }

    this.locks = [];
    for(const lock_state of state[2])
    {
        const lock = new FSLockRegion();
        lock.set_state(lock_state);
        this.locks.push(lock);
    }
    this.status = state[3];
    this.size = state[4];
    this.uid = state[5];
    this.gid = state[6];
    this.fid = state[7];
    this.ctime = state[8];
    this.atime = state[9];
    this.mtime = state[10];
    this.qid.type = (this.mode & S_IFMT) >> 8;
    this.qid.version = state[11];
    this.qid.path = state[12];
    this.nlinks = state[13];

    //this.mount_id = state[23];
    //this.foreign_id = state[24];
    //this.caps = state[20];
};

/**
 * Clones given inode to new idx, effectively diverting the inode to new idx value.
 * Hence, original idx value is now free to use without losing the original information.
 * @private
 * @param {number} parentid Parent of target to divert.
 * @param {string} filename Name of target to divert.
 * @return {number} New idx of diversion.
 */
FS.prototype.divert = function(parentid, filename)
{
    const old_idx = this.Search(parentid, filename);
    const old_inode = this.inodes[old_idx];
    const new_inode = new Inode(-1);

    dbg_assert(old_inode, "Filesystem divert: name (" + filename + ") not found");
    dbg_assert(this.IsDirectory(old_idx) || old_inode.nlinks <= 1,
        "Filesystem: can't divert hardlinked file '" + filename + "' with nlinks=" +
        old_inode.nlinks);

    // Shallow copy is alright.
    Object.assign(new_inode, old_inode);

    const idx = this.inodes.length;
    this.inodes.push(new_inode);
    new_inode.fid = idx;

    // Relink references
    if(this.is_forwarder(old_inode))
    {
        this.mounts[old_inode.mount_id].backtrack.set(old_inode.foreign_id, idx);
    }
    if(this.should_be_linked(old_inode))
    {
        this.unlink_from_dir(parentid, filename);
        this.link_under_dir(parentid, idx, filename);
    }

    // Update children
    if(this.IsDirectory(old_idx) && !this.is_forwarder(old_inode))
    {
        for(const [name, child_id] of new_inode.direntries)
        {
            if(name === "." || name === "..") continue;
            if(this.IsDirectory(child_id))
            {
                this.inodes[child_id].direntries.set("..", idx);
            }
        }
    }

    // Relocate local data if any.
    this.inodedata[idx] = this.inodedata[old_idx];
    delete this.inodedata[old_idx];

    // Retire old reference information.
    old_inode.direntries = new Map();
    old_inode.nlinks = 0;

    return idx;
};

/**
 * Copy all non-redundant info.
 * References left untouched: local idx value and links
 * @private
 * @param {!Inode} src_inode
 * @param {!Inode} dest_inode
 */
FS.prototype.copy_inode = function(src_inode, dest_inode)
{
    Object.assign(dest_inode, src_inode, {
        fid: dest_inode.fid,
        direntries: dest_inode.direntries,
        nlinks: dest_inode.nlinks,
    });
};

FS.prototype.CreateInode = function() {
    //console.log("CreateInode", Error().stack);
    const now = Math.round(Date.now() / 1000);
    const inode = new Inode(++this.qidcounter.last_qidnumber);
    inode.atime = inode.ctime = inode.mtime = now;
    return inode;
};


// Note: parentid = -1 for initial root directory.
FS.prototype.CreateDirectory = function(name, parentid) {
    const parent_inode = this.inodes[parentid];
    if(parentid >= 0 && this.is_forwarder(parent_inode))
    {
        const foreign_parentid = parent_inode.foreign_id;
        const foreign_id = this.follow_fs(parent_inode).CreateDirectory(name, foreign_parentid);
        return this.create_forwarder(parent_inode.mount_id, foreign_id);
    }
    var x = this.CreateInode();
    x.mode = 0x01FF | S_IFDIR;
<<<<<<< HEAD
    x.updatedir = true;
    x.nlinks = 2; // . and ..
=======
>>>>>>> 8107f26f
    if (parentid >= 0) {
        x.uid = this.inodes[parentid].uid;
        x.gid = this.inodes[parentid].gid;
        x.mode = (this.inodes[parentid].mode & 0x1FF) | S_IFDIR;
        this.inodes[parentid].nlinks++;
    }
    x.qid.type = S_IFDIR >> 8;
    this.PushInode(x, parentid, name);
    this.NotifyListeners(this.inodes.length-1, 'newdir');
    return this.inodes.length-1;
};

FS.prototype.CreateFile = function(filename, parentid) {
    const parent_inode = this.inodes[parentid];
    if(this.is_forwarder(parent_inode))
    {
        const foreign_parentid = parent_inode.foreign_id;
        const foreign_id = this.follow_fs(parent_inode).CreateFile(filename, foreign_parentid);
        return this.create_forwarder(parent_inode.mount_id, foreign_id);
    }
    var x = this.CreateInode();
    x.uid = this.inodes[parentid].uid;
    x.gid = this.inodes[parentid].gid;
    this.inodes[parentid].nlinks++;
    x.qid.type = S_IFREG >> 8;
    x.mode = (this.inodes[parentid].mode & 0x1B6) | S_IFREG;
    this.PushInode(x, parentid, filename);
    this.NotifyListeners(this.inodes.length-1, 'newfile');
    return this.inodes.length-1;
};


FS.prototype.CreateNode = function(filename, parentid, major, minor) {
    const parent_inode = this.inodes[parentid];
    if(this.is_forwarder(parent_inode))
    {
        const foreign_parentid = parent_inode.foreign_id;
        const foreign_id =
            this.follow_fs(parent_inode).CreateNode(filename, foreign_parentid, major, minor);
        return this.create_forwarder(parent_inode.mount_id, foreign_id);
    }
    var x = this.CreateInode();
    x.major = major;
    x.minor = minor;
    x.uid = this.inodes[parentid].uid;
    x.gid = this.inodes[parentid].gid;
    this.inodes[parentid].nlinks++;
    x.qid.type = S_IFSOCK >> 8;
    x.mode = (this.inodes[parentid].mode & 0x1B6);
    this.PushInode(x, parentid, filename);
    return this.inodes.length-1;
};

FS.prototype.CreateSymlink = function(filename, parentid, symlink) {
    const parent_inode = this.inodes[parentid];
    if(this.is_forwarder(parent_inode))
    {
        const foreign_parentid = parent_inode.foreign_id;
        const foreign_id =
            this.follow_fs(parent_inode).CreateSymlink(filename, foreign_parentid, symlink);
        return this.create_forwarder(parent_inode.mount_id, foreign_id);
    }
    var x = this.CreateInode();
    x.uid = this.inodes[parentid].uid;
    x.gid = this.inodes[parentid].gid;
    this.inodes[parentid].nlinks++;
    x.qid.type = S_IFLNK >> 8;
    x.symlink = symlink;
    x.mode = S_IFLNK;
    this.PushInode(x, parentid, filename);
    return this.inodes.length-1;
};

FS.prototype.CreateTextFile = async function(filename, parentid, str) {
    const parent_inode = this.inodes[parentid];
    if(this.is_forwarder(parent_inode))
    {
        const foreign_parentid = parent_inode.foreign_id;
        const foreign_id = await
            this.follow_fs(parent_inode).CreateTextFile(filename, foreign_parentid, str);
        return this.create_forwarder(parent_inode.mount_id, foreign_id);
    }
    var id = this.CreateFile(filename, parentid);
    var x = this.inodes[id];
    var data = new Uint8Array(str.length);
    x.size = str.length;
    for (var j = 0; j < str.length; j++) {
        data[j] = str.charCodeAt(j);
    }
    await this.set_data(id, data);
    return id;
};

/**
 * @param {Uint8Array} buffer
 */
FS.prototype.CreateBinaryFile = async function(filename, parentid, buffer) {
    const parent_inode = this.inodes[parentid];
    if(this.is_forwarder(parent_inode))
    {
        const foreign_parentid = parent_inode.foreign_id;
        const foreign_id = await
            this.follow_fs(parent_inode).CreateBinaryFile(filename, foreign_parentid, buffer);
        return this.create_forwarder(parent_inode.mount_id, foreign_id);
    }
    var id = this.CreateFile(filename, parentid);
    var x = this.inodes[id];
    var data = new Uint8Array(buffer.length);
    data.set(buffer);
    await this.set_data(id, data);
    x.size = buffer.length;
    return id;
};


FS.prototype.OpenInode = function(id, mode) {
    var inode = this.inodes[id];
    if(this.is_forwarder(inode))
    {
        return this.follow_fs(inode).OpenInode(inode.foreign_id, mode);
    }
    if ((inode.mode&S_IFMT) == S_IFDIR) {
        this.FillDirectory(id);
    }
    /*
    var type = "";
    switch(inode.mode&S_IFMT) {
        case S_IFREG: type = "File"; break;
        case S_IFBLK: type = "Block Device"; break;
        case S_IFDIR: type = "Directory"; break;
        case S_IFCHR: type = "Character Device"; break;
    }
    */
    //message.Debug("open:" + this.GetFullPath(id) +  " type: " + inode.mode + " status:" + inode.status);
    return true;
};

FS.prototype.CloseInode = async function(id) {
    //message.Debug("close: " + this.GetFullPath(id));
    var inode = this.inodes[id];
    if(this.is_forwarder(inode))
    {
        return await this.follow_fs(inode).CloseInode(inode.foreign_id);
    }
    if(inode.status === STATUS_ON_STORAGE)
    {
        this.storage.uncache(inode.sha256sum);
    }
    if (inode.status == STATUS_UNLINKED) {
        //message.Debug("Filesystem: Delete unlinked file");
        inode.status = STATUS_INVALID;
        await this.DeleteData(id);
    }
};

/**
 * @return {!Promise<number>} 0 if success, or -errno if failured.
 */
FS.prototype.Rename = async function(olddirid, oldname, newdirid, newname) {
    // message.Debug("Rename " + oldname + " to " + newname);
    if ((olddirid == newdirid) && (oldname == newname)) {
        return 0;
    }
    var oldid = this.Search(olddirid, oldname);
    if(oldid === -1)
    {
        return -ENOENT;
    }

    // For event notification near end of method.
    var oldpath = this.GetFullPath(olddirid) + "/" + oldname;

    var newid = this.Search(newdirid, newname);
    if (newid != -1) {
        const ret = this.Unlink(newdirid, newname);
        if(ret < 0) return ret;
    }

    var idx = oldid; // idx contains the id which we want to rename
    var inode = this.inodes[idx];
    const olddir = this.inodes[olddirid];
    const newdir = this.inodes[newdirid];

    if(!this.is_forwarder(olddir) && !this.is_forwarder(newdir))
    {
        // Move inode within current filesystem.

        this.unlink_from_dir(olddirid, oldname);
        this.link_under_dir(newdirid, idx, newname);

        inode.qid.version++;
    }
    else if(this.is_forwarder(olddir) && olddir.mount_id === newdir.mount_id)
    {
        // Move inode within the same child filesystem.

        const ret = await
            this.follow_fs(olddir).Rename(olddir.foreign_id, oldname, newdir.foreign_id, newname);

        if(ret < 0) return ret;
    }
    else if(this.is_a_root(idx))
    {
        // The actual inode is a root of some descendant filesystem.
        // Moving mountpoint across fs not supported - needs to update all corresponding forwarders.
        dbg_log("XXX: Attempted to move mountpoint (" + oldname + ") - skipped", LOG_9P);
        return -EPERM;
    }
    else if(!this.IsDirectory(idx) && this.GetInode(idx).nlinks > 1)
    {
        // Move hardlinked inode vertically in mount tree.
        dbg_log("XXX: Attempted to move hardlinked file (" + oldname + ") " +
                "across filesystems - skipped", LOG_9P);
        return -EPERM;
    }
    else
    {
        // Jump between filesystems.

        // Can't work with both old and new inode information without first diverting the old
        // information into a new idx value.
        const diverted_old_idx = this.divert(olddirid, oldname);
        const old_real_inode = this.GetInode(idx);

        const data = await this.Read(diverted_old_idx, 0, old_real_inode.size);

        if(this.is_forwarder(newdir))
        {
            // Create new inode.
            const foreign_fs = this.follow_fs(newdir);
            const foreign_id = this.IsDirectory(diverted_old_idx) ?
                foreign_fs.CreateDirectory(newname, newdir.foreign_id) :
                foreign_fs.CreateFile(newname, newdir.foreign_id);

            const new_real_inode = foreign_fs.GetInode(foreign_id);
            this.copy_inode(old_real_inode, new_real_inode);

<<<<<<< HEAD
    this.inodes[olddirid].updatedir = true;
    this.inodes[newdirid].updatedir = true;
    this.inodes[olddirid].nlinks--;
    this.inodes[newdirid].nlinks++;
=======
            // Point to this new location.
            this.set_forwarder(idx, newdir.mount_id, foreign_id);
        }
        else
        {
            // Replace current forwarder with real inode.
            this.delete_forwarder(inode);
            this.copy_inode(old_real_inode, inode);

            // Link into new location in this filesystem.
            this.link_under_dir(newdirid, idx, newname);
        }

        // Rewrite data to newly created destination.
        await this.ChangeSize(idx, old_real_inode.size);
        if(data && data.length)
        {
            await this.Write(idx, 0, data.length, data);
        }

        // Move children to newly created destination.
        if(this.IsDirectory(idx))
        {
            for(const child_filename of this.GetChildren(diverted_old_idx))
            {
                const ret = await this.Rename(diverted_old_idx, child_filename, idx, child_filename);
                if(ret < 0) return ret;
            }
        }

        // Perform destructive changes only after migration succeeded.
        await this.DeleteData(diverted_old_idx);
        const ret = this.Unlink(olddirid, oldname);
        if(ret < 0) return ret;
    }
>>>>>>> 8107f26f

    this.NotifyListeners(idx, "rename", {oldpath: oldpath});

    return 0;
};

FS.prototype.Write = async function(id, offset, count, buffer) {
    this.NotifyListeners(id, 'write');
    var inode = this.inodes[id];

    if(this.is_forwarder(inode))
    {
        const foreign_id = inode.foreign_id;
        await this.follow_fs(inode).Write(foreign_id, offset, count, buffer);
        return;
    }

    var data = await this.get_buffer(id);

    if (!data || data.length < (offset+count)) {
        await this.ChangeSize(id, Math.floor(((offset+count)*3)/2));
        inode.size = offset + count;
        data = await this.get_buffer(id);
    } else
    if (inode.size < (offset+count)) {
        inode.size = offset + count;
    }
    if(buffer)
    {
        data.set(buffer.subarray(0, count), offset);
    }
    await this.set_data(id, data);
};

FS.prototype.Read = async function(inodeid, offset, count)
{
    const inode = this.inodes[inodeid];
    if(this.is_forwarder(inode))
    {
        const foreign_id = inode.foreign_id;
        return await this.follow_fs(inode).Read(foreign_id, offset, count);
    }

    return await this.get_data(inodeid, offset, count);
};

FS.prototype.Search = function(parentid, name) {
    const parent_inode = this.inodes[parentid];

    if(this.is_forwarder(parent_inode))
    {
        const foreign_parentid = parent_inode.foreign_id;
        const foreign_id = this.follow_fs(parent_inode).Search(foreign_parentid, name);
        if(foreign_id === -1) return -1;
        return this.get_forwarder(parent_inode.mount_id, foreign_id);
    }

    const childid = parent_inode.direntries.get(name);
    return childid === undefined ? -1 : childid;
};

FS.prototype.CountUsedInodes = function()
{
    let count = this.inodes.length;
    for(const { fs, backtrack } of this.mounts)
    {
        count += fs.CountUsedInodes();

        // Forwarder inodes don't count.
        count -=  backtrack.size;
    }
    return count;
};

FS.prototype.CountFreeInodes = function()
{
    let count = 1024 * 1024;
    for(const { fs } of this.mounts)
    {
        count += fs.CountFreeInodes();
    }
    return count;
};

FS.prototype.GetTotalSize = function() {
    let size = this.used_size;
    for(const { fs } of this.mounts)
    {
        size += fs.GetTotalSize();
    }
    return size;
    //var size = 0;
    //for(var i=0; i<this.inodes.length; i++) {
    //    var d = this.inodes[i].data;
    //    size += d ? d.length : 0;
    //}
    //return size;
};

FS.prototype.GetSpace = function() {
    let size = this.total_size;
    for(const { fs } of this.mounts)
    {
        size += fs.GetSpace();
    }
    return this.total_size;
};

/**
 * XXX: Not ideal.
 * @param {number} idx
 * @return {string}
 */
FS.prototype.GetDirectoryName = function(idx)
{
    const parent_inode = this.inodes[this.GetParent(idx)];

    if(this.is_forwarder(parent_inode))
    {
        return this.follow_fs(parent_inode).GetDirectoryName(this.inodes[idx].foreign_id);
    }

    // Root directory.
    if(!parent_inode) return "";

    for(const [name, childid] of parent_inode.direntries)
    {
        if(childid === idx) return name;
    }

    dbg_assert(false, "Filesystem: Found directory inode whose parent doesn't link to it");
    return "";
};

FS.prototype.GetFullPath = function(idx) {
    dbg_assert(this.IsDirectory(idx), "Filesystem: Cannot get full path of non-directory inode");

    var path = "";

    while(idx != 0) {
        path = "/" + this.GetDirectoryName(idx) + path;
        idx = this.GetParent(idx);
    }
    return path.substring(1);
};

/**
 * @param {number} parentid
 * @param {number} targetid
 * @param {string} name
 * @return {number} 0 if success, or -errno if failured.
 */
FS.prototype.Link = function(parentid, targetid, name)
{
    if(this.IsDirectory(targetid))
    {
        return -EPERM;
    }

    const parent_inode = this.inodes[parentid];
    const inode = this.inodes[targetid];

    if(this.is_forwarder(parent_inode))
    {
        if(!this.is_forwarder(inode) || inode.mount_id !== parent_inode.mount_id)
        {
            dbg_log("XXX: Attempted to hardlink a file into a child filesystem - skipped", LOG_9P);
            return -EPERM;
        }
        return this.follow_fs(parent_inode).Link(parent_inode.foreign_id, inode.foreign_id, name);
    }

    if(this.is_forwarder(inode))
    {
        dbg_log("XXX: Attempted to hardlink file across filesystems - skipped", LOG_9P);
        return -EPERM;
    }

    this.link_under_dir(parentid, targetid, name);
    return 0;
};

FS.prototype.Unlink = function(parentid, name) {
    if(name === "." || name === "..")
    {
        // Also guarantees that root cannot be deleted.
        return -EPERM;
    }
    const idx = this.Search(parentid, name);
    const inode = this.inodes[idx];
    const parent_inode = this.inodes[parentid];
    //message.Debug("Unlink " + inode.name);

    // forward if necessary
    if(this.is_forwarder(parent_inode))
    {
        dbg_assert(this.is_forwarder(inode), "Children of forwarders should be forwarders");

        const foreign_parentid = parent_inode.foreign_id;
        return this.follow_fs(parent_inode).Unlink(foreign_parentid, name);

        // Keep the forwarder dangling - file is still accessible.
    }

<<<<<<< HEAD
    // update ids
    if (this.inodes[inode.parentid].firstid == idx) {
        this.inodes[inode.parentid].firstid = inode.nextid;
    } else {
        var id = this.FindPreviousID(idx);
        if (id == -1) {
            message.Debug("Error in Filesystem: Cannot find previous id of inode");
            message.Abort();
        }
        this.inodes[id].nextid = inode.nextid;
    }
    // don't delete the content. The file is still accessible
    this.inodes[inode.parentid].updatedir = true;
    this.inodes[inode.parentid].nlinks--;
    inode.status = STATUS_UNLINKED;
    inode.nextid = -1;
    inode.firstid = -1;
    inode.parentid = -1;
    inode.nlinks--;
    return true;
}
=======
    if(this.IsDirectory(idx) && !this.IsEmpty(idx))
    {
        return -ENOTEMPTY;
    }
>>>>>>> 8107f26f

    this.unlink_from_dir(parentid, name);

    if(inode.nlinks === 0)
    {
        // don't delete the content. The file is still accessible
        inode.status = STATUS_UNLINKED;
        this.NotifyListeners(idx, 'delete');
    }
    return 0;
};

FS.prototype.DeleteData = async function(idx)
{
    const inode = this.inodes[idx];
    if(this.is_forwarder(inode))
    {
        await this.follow_fs(inode).DeleteData(inode.foreign_id);
        return;
    }
    inode.size = 0;
    delete this.inodedata[idx];
};

/**
 * @private
 * @param {number} idx
 * @return {!Promise<Uint8Array>} The buffer that contains the file contents, which may be larger
 *      than the data itself. To ensure that any modifications done to this buffer is reflected
 *      to the file, call set_data with the modified buffer.
 */
FS.prototype.get_buffer = async function(idx)
{
    const inode = this.inodes[idx];
    dbg_assert(inode, `Filesystem get_buffer: idx ${idx} does not point to an inode`);

    if(this.inodedata[idx])
    {
        return this.inodedata[idx];
    }
    else if(inode.status === STATUS_ON_STORAGE)
    {
        dbg_assert(inode.sha256sum, "Filesystem get_data: found inode on server without sha256sum");
        return await this.storage.read(inode.sha256sum, 0, inode.size);
    }
    else
    {
        return null;
    }
};

/**
 * @private
 * @param {number} idx
 * @param {number} offset
 * @param {number} count
 * @return {!Promise<Uint8Array>}
 */
FS.prototype.get_data = async function(idx, offset, count)
{
    const inode = this.inodes[idx];
    dbg_assert(inode, `Filesystem get_data: idx ${idx} does not point to an inode`);

    if(this.inodedata[idx])
    {
        return this.inodedata[idx].subarray(offset, offset + count);
    }
    else if(inode.status === STATUS_ON_STORAGE)
    {
        dbg_assert(inode.sha256sum, "Filesystem get_data: found inode on server without sha256sum");
        return await this.storage.read(inode.sha256sum, offset, count);
    }
    else
    {
        return null;
    }
};

/**
 * @private
 * @param {number} idx
 * @param {Uint8Array} buffer
 */
FS.prototype.set_data = async function(idx, buffer)
{
    // Current scheme: Save all modified buffers into local inodedata.
    this.inodedata[idx] = buffer;
    if(this.inodes[idx].status === STATUS_ON_STORAGE)
    {
        this.inodes[idx].status = STATUS_OK;
        this.storage.uncache(this.inodes[idx].sha256sum);
    }
};

/**
 * @param {number} idx
 * @return {!Inode}
 */
FS.prototype.GetInode = function(idx)
{
    dbg_assert(!isNaN(idx), "Filesystem GetInode: NaN idx");
    dbg_assert(idx >= 0 && idx < this.inodes.length, "Filesystem GetInode: out of range idx:" + idx);

    const inode = this.inodes[idx];
    if(this.is_forwarder(inode))
    {
        return this.follow_fs(inode).GetInode(inode.foreign_id);
    }

    return inode;
};

FS.prototype.ChangeSize = async function(idx, newsize)
{
    var inode = this.GetInode(idx);
    var temp = await this.get_data(idx, 0, inode.size);
    //message.Debug("change size to: " + newsize);
    if (newsize == inode.size) return;
    var data = new Uint8Array(newsize);
    inode.size = newsize;
    if(temp)
    {
        var size = Math.min(temp.length, inode.size);
        data.set(temp.subarray(0, size), 0);
    }
    await this.set_data(idx, data);
};

FS.prototype.SearchPath = function(path) {
    //path = path.replace(/\/\//g, "/");
    path = path.replace("//", "/");
    var walk = path.split("/");
    if (walk.length > 0 && walk[walk.length - 1].length === 0) walk.pop();
    if (walk.length > 0 && walk[0].length === 0) walk.shift();
    const n = walk.length;

    var parentid = -1;
    var id = 0;
    let forward_path = null;
    for(var i=0; i<n; i++) {
        parentid = id;
        id = this.Search(parentid, walk[i]);
        if(!forward_path && this.is_forwarder(this.inodes[parentid]))
        {
            forward_path = "/" + walk.slice(i).join("/");
        }
        if (id == -1) {
            if (i < n-1) return {id: -1, parentid: -1, name: walk[i], forward_path }; // one name of the path cannot be found
            return {id: -1, parentid: parentid, name: walk[i], forward_path}; // the last element in the path does not exist, but the parent
        }
    }
    return {id: id, parentid: parentid, name: walk[i], forward_path};
};
// -----------------------------------------------------

/**
 * @param {number} dirid
 * @param {Array<{parentid: number, name: string}>} list
 */
FS.prototype.GetRecursiveList = function(dirid, list) {
    if(this.is_forwarder(this.inodes[dirid]))
    {
        const foreign_fs = this.follow_fs(this.inodes[dirid]);
        const foreign_dirid = this.inodes[dirid].foreign_id;
        const mount_id = this.inodes[dirid].mount_id;

        const foreign_start = list.length;
        foreign_fs.GetRecursiveList(foreign_dirid, list);
        for(let i = foreign_start; i < list.length; i++)
        {
            list[i].parentid = this.get_forwarder(mount_id, list[i].parentid);
        }
        return;
    }
    for(const [name, id] of this.inodes[dirid].direntries)
    {
        if(name !== "." && name !== "..")
        {
            list.push({ parentid: dirid, name });
            if(this.IsDirectory(id))
            {
                this.GetRecursiveList(id, list);
            }
        }
    }
<<<<<<< HEAD
    this.inodes[ids.id].data = file.data;
    this.inodes[ids.id].size = file.data.length;
    // Don't forget to update the timestamps !
    this.inodes[ids.id].mtime = Math.floor((new Date()).getTime()/1000);
    this.inodes[ids.id].atime = this.inodes[ids.id].mtime;
    this.inodes[ids.id].ctime = this.inodes[ids.id].mtime;
}

=======
};
>>>>>>> 8107f26f

FS.prototype.RecursiveDelete = function(path) {
    var toDelete = [];
    var ids = this.SearchPath(path);
    if(ids.id === -1) return;

    this.GetRecursiveList(ids.id, toDelete);

    for(var i=toDelete.length-1; i>=0; i--)
    {
        const ret = this.Unlink(toDelete[i].parentid, toDelete[i].name);
        dbg_assert(ret === 0, "Filesystem RecursiveDelete failed at parent=" + toDelete[i].parentid +
            ", name='" + toDelete[i].name + "' with error code: " + (-ret));
    }
};

FS.prototype.DeleteNode = function(path) {
    var ids = this.SearchPath(path);
    if (ids.id == -1) return;

    if ((this.inodes[ids.id].mode&S_IFMT) == S_IFREG){
        const ret = this.Unlink(ids.parentid, ids.name);
        dbg_assert(ret === 0, "Filesystem DeleteNode failed with error code: " + (-ret));
        return;
    }
    if ((this.inodes[ids.id].mode&S_IFMT) == S_IFDIR){
        this.RecursiveDelete(path);
        const ret = this.Unlink(ids.parentid, ids.name);
        dbg_assert(ret === 0, "Filesystem DeleteNode failed with error code: " + (-ret));
        return;
    }
};

/** @param {*=} info */
FS.prototype.NotifyListeners = function(id, action, info) {
    //if(info==undefined)
    //    info = {};

    //var path = this.GetFullPath(id);
    //if (this.watchFiles[path] == true && action=='write') {
    //  message.Send("WatchFileEvent", path);
    //}
    //for (var directory of this.watchDirectories) {
    //    if (this.watchDirectories.hasOwnProperty(directory)) {
    //        var indexOf = path.indexOf(directory)
    //        if(indexOf == 0 || indexOf == 1)
    //            message.Send("WatchDirectoryEvent", {path: path, event: action, info: info});
    //    }
    //}
};


FS.prototype.Check = function() {
    for(var i=1; i<this.inodes.length; i++)
    {
        if (this.inodes[i].status == STATUS_INVALID) continue;

        var inode = this.GetInode(i);
        if (inode.nlinks < 0) {
            message.Debug("Error in filesystem: negative nlinks=" + inode.nlinks + " at id =" + i);
        }

        if(this.IsDirectory(i))
        {
            const inode = this.GetInode(i);
            if(this.IsDirectory(i) && this.GetParent(i) < 0) {
                message.Debug("Error in filesystem: negative parent id " + i);
            }
            for(const [name, id] of inode.direntries)
            {
                if(name.length === 0) {
                    message.Debug("Error in filesystem: inode with no name and id " + id);
                }

                for (const c of name) {
                    if (c < 32) {
                        message.Debug("Error in filesystem: Unallowed char in filename");
                    }
                }
            }
        }
    }
<<<<<<< HEAD
}
=======

};
>>>>>>> 8107f26f

FS.prototype.FillDirectory = function(dirid) {
    const inode = this.inodes[dirid];
    if(this.is_forwarder(inode))
    {
        // XXX: The ".." of a mountpoint should point back to an inode in this fs.
        // Otherwise, ".." gets the wrong qid and mode.
        this.follow_fs(inode).FillDirectory(inode.foreign_id);
        return;
    }

    let size = 0;
    for(const name of inode.direntries.keys())
    {
        size += 13 + 8 + 1 + 2 + UTF8.UTF8Length(name);
    }
    const data = this.inodedata[dirid] = new Uint8Array(size);
    inode.size = size;

    let offset = 0x0;
    for(const [name, id] of inode.direntries)
    {
        const child = this.GetInode(id);
        offset += marshall.Marshall(
<<<<<<< HEAD
        ["Q", "d", "b", "s"],
        [
            this.inodes[id].qid,
            offset+13+8+1+2+UTF8.UTF8Length(this.inodes[id].name),
            this.inodes[id].mode >> 12,
            this.inodes[id].name
        ],
        data, offset);
        id = this.inodes[id].nextid;
    }
    inode.updatedir = false;
}
=======
            ["Q", "d", "b", "s"],
            [child.qid,
            offset+13+8+1+2+UTF8.UTF8Length(name),
            child.mode >> 12,
            name],
            data, offset);
    }
};

FS.prototype.RoundToDirentry = function(dirid, offset_target)
{
    const data = this.inodedata[dirid];
    dbg_assert(data, `FS directory data for dirid=${dirid} should be generated`);
    dbg_assert(data.length, "FS directory should have at least an entry");

    if(offset_target >= data.length)
    {
        return data.length;
    }

    let offset = 0;
    while(true)
    {
        const next_offset = marshall.Unmarshall(["Q", "d"], data, { offset })[1];
        if(next_offset > offset_target) break;
        offset = next_offset;
    }

    return offset;
};

/**
 * @param {number} idx
 * @return {boolean}
 */
FS.prototype.IsDirectory = function(idx)
{
    const inode = this.inodes[idx];
    if(this.is_forwarder(inode))
    {
        return this.follow_fs(inode).IsDirectory(inode.foreign_id);
    }
    return (inode.mode & S_IFMT) === S_IFDIR;
};

/**
 * @param {number} idx
 * @return {boolean}
 */
FS.prototype.IsEmpty = function(idx)
{
    const inode = this.inodes[idx];
    if(this.is_forwarder(inode))
    {
        return this.follow_fs(inode).IsDirectory(inode.foreign_id);
    }
    for(const name of inode.direntries.keys())
    {
        if(name !== "." && name !== "..") return false;
    }
    return true;
};

/**
 * @param {number} idx
 * @return {!Array<string>} List of children names
 */
FS.prototype.GetChildren = function(idx)
{
    dbg_assert(this.IsDirectory(idx), "Filesystem: cannot get children of non-directory inode");
    const inode = this.inodes[idx];
    if(this.is_forwarder(inode))
    {
        return this.follow_fs(inode).GetChildren(inode.foreign_id);
    }
    const children = [];
    for(const name of inode.direntries.keys())
    {
        if(name !== "." && name !== "..")
        {
            children.push(name);
        }
    }
    return children;
};

/**
 * @param {number} idx
 * @return {number} Local idx of parent
 */
FS.prototype.GetParent = function(idx)
{
    dbg_assert(this.IsDirectory(idx), "Filesystem: cannot get parent of non-directory inode");

    const inode = this.inodes[idx];

    if(this.should_be_linked(inode))
    {
        return inode.direntries.get("..");
    }
    else
    {
        const foreign_dirid = this.follow_fs(inode).GetParent(inode.foreign_id);
        dbg_assert(foreign_dirid !== -1, "Filesystem: should not have invalid parent ids");
        return this.get_forwarder(inode.mount_id, foreign_dirid);
    }
};
>>>>>>> 8107f26f


// -----------------------------------------------------

// only support for security.capabilities
// should return a  "struct vfs_cap_data" defined in
// linux/capability for format
// check also:
//   sys/capability.h
//   http://lxr.free-electrons.com/source/security/commoncap.c#L376
//   http://man7.org/linux/man-pages/man7/capabilities.7.html
//   http://man7.org/linux/man-pages/man8/getcap.8.html
//   http://man7.org/linux/man-pages/man3/libcap.3.html
FS.prototype.PrepareCAPs = function(id) {
    var inode = this.GetInode(id);
    if (inode.caps) return inode.caps.length;
    inode.caps = new Uint8Array(20);
    // format is little endian
    // note: getxattr returns -EINVAL if using revision 1 format.
    // note: getxattr presents revision 3 as revision 2 when revision 3 is not needed.
    // magic_etc (revision=0x02: 20 bytes)
    inode.caps[0]  = 0x00;
    inode.caps[1]  = 0x00;
    inode.caps[2]  = 0x00;
    inode.caps[3]  = 0x02;

    // lower
    // permitted (first 32 capabilities)
    inode.caps[4]  = 0xFF;
    inode.caps[5]  = 0xFF;
    inode.caps[6]  = 0xFF;
    inode.caps[7]  = 0xFF;
    // inheritable (first 32 capabilities)
    inode.caps[8]  = 0xFF;
    inode.caps[9]  = 0xFF;
    inode.caps[10] = 0xFF;
    inode.caps[11] = 0xFF;

    // higher
    // permitted (last 6 capabilities)
    inode.caps[12] = 0x3F;
    inode.caps[13] = 0x00;
    inode.caps[14] = 0x00;
    inode.caps[15] = 0x00;
    // inheritable (last 6 capabilities)
    inode.caps[16] = 0x3F;
    inode.caps[17] = 0x00;
    inode.caps[18] = 0x00;
    inode.caps[19] = 0x00;

    return inode.caps.length;
};

// -----------------------------------------------------

/**
 * @constructor
 * @param {FS} filesystem
 */
function FSMountInfo(filesystem)
{
    /** @type {FS}*/
    this.fs = filesystem;

    /**
     * Maps foreign inode id back to local inode id.
     * @type {!Map<number,number>}
     */
    this.backtrack = new Map();
}

FSMountInfo.prototype.get_state = function()
{
    const state = [];

    state[0] = this.fs;
    state[1] = [...this.backtrack];

    return state;
};

FSMountInfo.prototype.set_state = function(state)
{
    this.fs = state[0];
    this.backtrack = new Map(state[1]);
};

/**
 * @private
 * @param {number} idx Local idx of inode.
 * @param {number} mount_id Mount number of the destination fs.
 * @param {number} foreign_id Foreign idx of destination inode.
 */
FS.prototype.set_forwarder = function(idx, mount_id, foreign_id)
{
    const inode = this.inodes[idx];

    dbg_assert(inode.nlinks === 0,
        "Filesystem: attempted to convert an inode into forwarder before unlinking the inode");

    if(this.is_forwarder(inode))
    {
        this.mounts[inode.mount_id].backtrack.delete(inode.foreign_id);
    }

    inode.status = STATUS_FORWARDING;
    inode.mount_id = mount_id;
    inode.foreign_id = foreign_id;

    this.mounts[mount_id].backtrack.set(foreign_id, idx);
};

/**
 * @private
 * @param {number} mount_id Mount number of the destination fs.
 * @param {number} foreign_id Foreign idx of destination inode.
 * @return {number} Local idx of newly created forwarder.
 */
FS.prototype.create_forwarder = function(mount_id, foreign_id)
{
    const inode = this.CreateInode();

    const idx = this.inodes.length;
    this.inodes.push(inode);
    inode.fid = idx;

    this.set_forwarder(idx, mount_id, foreign_id);
    return idx;
};

/**
 * @private
 * @param {Inode} inode
 * @return {boolean}
 */
FS.prototype.is_forwarder = function(inode)
{
    return inode.status === STATUS_FORWARDING;
};

/**
 * Whether the inode it points to is a root of some filesystem.
 * @private
 * @param {number} idx
 * @return {boolean}
 */
FS.prototype.is_a_root = function(idx)
{
    return this.GetInode(idx).fid === 0;
};

/**
 * Ensures forwarder exists, and returns such forwarder, for the described foreign inode.
 * @private
 * @param {number} mount_id
 * @param {number} foreign_id
 * @return {number} Local idx of a forwarder to described inode.
 */
FS.prototype.get_forwarder = function(mount_id, foreign_id)
{
    const mount = this.mounts[mount_id];

    dbg_assert(foreign_id >= 0, "Filesystem get_forwarder: invalid foreign_id: " + foreign_id);
    dbg_assert(mount, "Filesystem get_forwarder: invalid mount number: " + mount_id);

    const result = mount.backtrack.get(foreign_id);

    if(result === undefined)
    {
        // Create if not already exists.
        return this.create_forwarder(mount_id, foreign_id);
    }

    return result;
};

/**
 * @private
 * @param {Inode} inode
 */
FS.prototype.delete_forwarder = function(inode)
{
    dbg_assert(this.is_forwarder(inode), "Filesystem delete_forwarder: expected forwarder");

    inode.status = STATUS_INVALID;
    this.mounts[inode.mount_id].backtrack.delete(inode.foreign_id);
};

/**
 * @private
 * @param {Inode} inode
 * @return {FS}
 */
FS.prototype.follow_fs = function(inode)
{
    const mount = this.mounts[inode.mount_id];

    dbg_assert(this.is_forwarder(inode),
        "Filesystem follow_fs: inode should be a forwarding inode");
    dbg_assert(mount, "Filesystem follow_fs: inode<id=" + inode.fid +
        "> should point to valid mounted FS");

    return mount.fs;
};

/**
 * Mount another filesystem to given path.
 * @param {string} path
 * @param {FS} fs
 * @return {number} inode id of mount point if successful, or -errno if mounting failed.
 */
FS.prototype.Mount = function(path, fs)
{
    dbg_assert(fs.qidcounter === this.qidcounter,
        "Cannot mount filesystem whose qid numbers aren't synchronised with current filesystem.");

    const path_infos = this.SearchPath(path);

    if(path_infos.parentid === -1)
    {
        dbg_log("Mount failed: parent for path not found: " + path, LOG_9P);
        return -ENOENT;
    }
    if(path_infos.id !== -1)
    {
        dbg_log("Mount failed: file already exists at path: " + path, LOG_9P);
        return -EEXIST;
    }
    if(path_infos.forward_path)
    {
        const parent = this.inodes[path_infos.parentid];
        const ret = this.follow_fs(parent).Mount(path_infos.forward_path, fs);
        if(ret < 0) return ret;
        return this.get_forwarder(parent.mount_id, ret);
    }

    const mount_id = this.mounts.length;
    this.mounts.push(new FSMountInfo(fs));

    const idx = this.create_forwarder(mount_id, 0);
    this.link_under_dir(path_infos.parentid, idx, path_infos.name);

    return idx;
};

/**
 * @constructor
 */
function FSLockRegion()
{
    this.type = P9_LOCK_TYPE_UNLCK;
    this.start = 0;
    this.length = Infinity;
    this.proc_id = -1;
    this.client_id = "";
}

FSLockRegion.prototype.get_state = function()
{
    const state = [];

    state[0] = this.type;
    state[1] = this.start;
    // Infinity is not JSON.stringify-able
    state[2] = this.length === Infinity ? 0 : this.length;
    state[3] = this.proc_id;
    state[4] = this.client_id;

    return state;
};

FSLockRegion.prototype.set_state = function(state)
{
    this.type = state[0];
    this.start = state[1];
    this.length = state[2] === 0 ? Infinity : state[2];
    this.proc_id = state[3];
    this.client_id = state[4];
};

/**
 * @return {FSLockRegion}
 */
FSLockRegion.prototype.clone = function()
{
    const new_region = new FSLockRegion();
    new_region.set_state(this.get_state());
    return new_region;
};

/**
 * @param {FSLockRegion} region
 * @return {boolean}
 */
FSLockRegion.prototype.conflicts_with = function(region)
{
    if(this.proc_id === region.proc_id && this.client_id === region.client_id) return false;
    if(this.type === P9_LOCK_TYPE_UNLCK || region.type === P9_LOCK_TYPE_UNLCK) return false;
    if(this.type !== P9_LOCK_TYPE_WRLCK && region.type !== P9_LOCK_TYPE_WRLCK) return false;
    if(this.start + this.length <= region.start) return false;
    if(region.start + region.length <= this.start) return false;
    return true;
};

/**
 * @param {FSLockRegion} region
 * @return {boolean}
 */
FSLockRegion.prototype.is_alike = function(region)
{
    return region.proc_id === this.proc_id &&
        region.client_id === this.client_id &&
        region.type === this.type;
};

/**
 * @param {FSLockRegion} region
 * @return {boolean}
 */
FSLockRegion.prototype.may_merge_after = function(region)
{
    return this.is_alike(region) && region.start + region.length === this.start;
};

/**
 * @param {number} type
 * @param {number} start
 * @param {number} length
 * @param {number} proc_id
 * @param {string} client_id
 * @return {!FSLockRegion}
 */
FS.prototype.DescribeLock = function(type, start, length, proc_id, client_id)
{
    dbg_assert(type === P9_LOCK_TYPE_RDLCK ||
        type === P9_LOCK_TYPE_WRLCK ||
        type === P9_LOCK_TYPE_UNLCK,
        "Filesystem: Invalid lock type: " + type);
    dbg_assert(start >= 0, "Filesystem: Invalid negative lock starting offset: " + start);
    dbg_assert(length > 0, "Filesystem: Invalid non-positive lock length: " + length);

    const lock = new FSLockRegion();
    lock.type = type;
    lock.start = start;
    lock.length = length;
    lock.proc_id = proc_id;
    lock.client_id = client_id;

    return lock;
};

/**
 * @param {number} id
 * @param {FSLockRegion} request
 * @return {FSLockRegion} The first conflicting lock found, or null if requested lock is possible.
 */
FS.prototype.GetLock = function(id, request)
{
    const inode = this.inodes[id];

    if(this.is_forwarder(inode))
    {
        const foreign_id = inode.foreign_id;
        return this.follow_fs(inode).GetLock(foreign_id, request);
    }

    for(const region of inode.locks)
    {
        if(request.conflicts_with(region))
        {
            return region.clone();
        }
    }
    return null;
};

/**
 * @param {number} id
 * @param {FSLockRegion} request
 * @param {number} flags
 * @return {number} One of P9_LOCK_SUCCESS / P9_LOCK_BLOCKED / P9_LOCK_ERROR / P9_LOCK_GRACE.
 */
FS.prototype.Lock = function(id, request, flags)
{
    const inode = this.inodes[id];

    if(this.is_forwarder(inode))
    {
        const foreign_id = inode.foreign_id;
        return this.follow_fs(inode).Lock(foreign_id, request, flags);
    }

    request = request.clone();

    // (1) Check whether lock is possible before any modification.
    if(request.type !== P9_LOCK_TYPE_UNLCK && this.GetLock(id, request))
    {
        return P9_LOCK_BLOCKED;
    }

    // (2) Subtract requested region from locks of the same owner.
    for(let i = 0; i < inode.locks.length; i++)
    {
        const region = inode.locks[i];

        dbg_assert(region.length > 0,
            "Filesystem: Found non-positive lock region length: " + region.length);
        dbg_assert(region.type === P9_LOCK_TYPE_RDLCK || region.type === P9_LOCK_TYPE_WRLCK,
            "Filesystem: Found invalid lock type: " + region.type);
        dbg_assert(!inode.locks[i-1] || inode.locks[i-1].start <= region.start,
            "Filesystem: Locks should be sorted by starting offset");

        // Skip to requested region.
        if(region.start + region.length <= request.start) continue;

        // Check whether we've skipped past the requested region.
        if(request.start + request.length <= region.start) break;

        // Skip over locks of different owners.
        if(region.proc_id !== request.proc_id || region.client_id !== request.client_id)
        {
            dbg_assert(!region.conflicts_with(request),
                "Filesytem: Found conflicting lock region, despite already checked for conflicts");
            continue;
        }

        // Pretend region would be split into parts 1 and 2.
        const start1 = region.start;
        const start2 = request.start + request.length;
        const length1 = request.start - start1;
        const length2 = region.start + region.length - start2;

        if(length1 > 0 && length2 > 0 && region.type === request.type)
        {
            // Requested region is already locked with the required type.
            // Return early - no need to modify anything.
            return P9_LOCK_SUCCESS;
        }

        if(length1 > 0)
        {
            // Shrink from right / first half of the split.
            region.length = length1;
        }

        if(length1 <= 0 && length2 > 0)
        {
            // Shrink from left.
            region.start = start2;
            region.length = length2;
        }
        else if(length2 > 0)
        {
            // Add second half of the split.

            // Fast-forward to correct location.
            while(i < inode.locks.length && inode.locks[i].start < start2) i++;

            inode.locks.splice(i, 0,
                this.DescribeLock(region.type, start2, length2, region.proc_id, region.client_id));
        }
        else if(length1 <= 0)
        {
            // Requested region completely covers this region. Delete.
            inode.locks.splice(i, 1);
            i--;
        }
    }

    // (3) Insert requested lock region as a whole.
    // No point in adding the requested lock region as fragmented bits in the above loop
    // and having to merge them all back into one.
    if(request.type !== P9_LOCK_TYPE_UNLCK)
    {
        let new_region = request;
        let has_merged = false;
        let i = 0;

        // Fast-forward to requested position, and try merging with previous region.
        for(; i < inode.locks.length; i++)
        {
            if(new_region.may_merge_after(inode.locks[i]))
            {
                inode.locks[i].length += request.length;
                new_region = inode.locks[i];
                has_merged = true;
            }
            if(request.start <= inode.locks[i].start) break;
        }

        if(!has_merged)
        {
            inode.locks.splice(i, 0, new_region);
            i++;
        }

        // Try merging with the subsequent alike region.
        for(; i < inode.locks.length; i++)
        {
            if(!inode.locks[i].is_alike(new_region)) continue;

            if(inode.locks[i].may_merge_after(new_region))
            {
                new_region.length += inode.locks[i].length;
                inode.locks.splice(i, 1);
            }

            // No more mergable regions after this.
            break;
        }
    }

    return P9_LOCK_SUCCESS;
};

FS.prototype.read_dir = function(path)
{
    const p = this.SearchPath(path);

    if(p.id === -1)
    {
        return undefined;
    }

    const dir = this.GetInode(p.id);

    return Array.from(dir.direntries.keys()).filter(path => path !== "." && path !== "..");
};

FS.prototype.read_file = function(file)
{
    const p = this.SearchPath(file);

    if(p.id === -1)
    {
        return Promise.resolve(null);
    }

    const inode = this.GetInode(p.id);

    return this.Read(p.id, 0, inode.size);
};<|MERGE_RESOLUTION|>--- conflicted
+++ resolved
@@ -200,12 +200,6 @@
     inode.uid = data[JSONFS_IDX_UID];
     inode.gid = data[JSONFS_IDX_GID];
 
-<<<<<<< HEAD
-    inode.parentid = parentid;
-    this.inodes[inode.parentid].nlinks++;
-
-=======
->>>>>>> 8107f26f
     var ifmt = inode.mode & S_IFMT;
 
     if(ifmt === S_IFDIR)
@@ -237,15 +231,10 @@
 
 FS.prototype.LoadDir = function(parentid, children)
 {
-<<<<<<< HEAD
-    inode.updatedir = true;
-    inode.nlinks = 2; // . and ..
-=======
     for(var i = 0; i < children.length; i++) {
         this.LoadRecursive(children[i], parentid);
     }
 };
->>>>>>> 8107f26f
 
 
 // -----------------------------------------------------
@@ -372,7 +361,6 @@
     this.major = 0x0;
     this.minor = 0x0;
     this.symlink = "";
-    this.nlinks = 1;
     this.mode = 0x01ED;
     this.qid = {
         type: 0,
@@ -591,16 +579,10 @@
     }
     var x = this.CreateInode();
     x.mode = 0x01FF | S_IFDIR;
-<<<<<<< HEAD
-    x.updatedir = true;
-    x.nlinks = 2; // . and ..
-=======
->>>>>>> 8107f26f
     if (parentid >= 0) {
         x.uid = this.inodes[parentid].uid;
         x.gid = this.inodes[parentid].gid;
         x.mode = (this.inodes[parentid].mode & 0x1FF) | S_IFDIR;
-        this.inodes[parentid].nlinks++;
     }
     x.qid.type = S_IFDIR >> 8;
     this.PushInode(x, parentid, name);
@@ -619,7 +601,6 @@
     var x = this.CreateInode();
     x.uid = this.inodes[parentid].uid;
     x.gid = this.inodes[parentid].gid;
-    this.inodes[parentid].nlinks++;
     x.qid.type = S_IFREG >> 8;
     x.mode = (this.inodes[parentid].mode & 0x1B6) | S_IFREG;
     this.PushInode(x, parentid, filename);
@@ -642,7 +623,6 @@
     x.minor = minor;
     x.uid = this.inodes[parentid].uid;
     x.gid = this.inodes[parentid].gid;
-    this.inodes[parentid].nlinks++;
     x.qid.type = S_IFSOCK >> 8;
     x.mode = (this.inodes[parentid].mode & 0x1B6);
     this.PushInode(x, parentid, filename);
@@ -661,7 +641,6 @@
     var x = this.CreateInode();
     x.uid = this.inodes[parentid].uid;
     x.gid = this.inodes[parentid].gid;
-    this.inodes[parentid].nlinks++;
     x.qid.type = S_IFLNK >> 8;
     x.symlink = symlink;
     x.mode = S_IFLNK;
@@ -833,12 +812,6 @@
             const new_real_inode = foreign_fs.GetInode(foreign_id);
             this.copy_inode(old_real_inode, new_real_inode);
 
-<<<<<<< HEAD
-    this.inodes[olddirid].updatedir = true;
-    this.inodes[newdirid].updatedir = true;
-    this.inodes[olddirid].nlinks--;
-    this.inodes[newdirid].nlinks++;
-=======
             // Point to this new location.
             this.set_forwarder(idx, newdir.mount_id, foreign_id);
         }
@@ -874,7 +847,6 @@
         const ret = this.Unlink(olddirid, oldname);
         if(ret < 0) return ret;
     }
->>>>>>> 8107f26f
 
     this.NotifyListeners(idx, "rename", {oldpath: oldpath});
 
@@ -1079,34 +1051,10 @@
         // Keep the forwarder dangling - file is still accessible.
     }
 
-<<<<<<< HEAD
-    // update ids
-    if (this.inodes[inode.parentid].firstid == idx) {
-        this.inodes[inode.parentid].firstid = inode.nextid;
-    } else {
-        var id = this.FindPreviousID(idx);
-        if (id == -1) {
-            message.Debug("Error in Filesystem: Cannot find previous id of inode");
-            message.Abort();
-        }
-        this.inodes[id].nextid = inode.nextid;
-    }
-    // don't delete the content. The file is still accessible
-    this.inodes[inode.parentid].updatedir = true;
-    this.inodes[inode.parentid].nlinks--;
-    inode.status = STATUS_UNLINKED;
-    inode.nextid = -1;
-    inode.firstid = -1;
-    inode.parentid = -1;
-    inode.nlinks--;
-    return true;
-}
-=======
     if(this.IsDirectory(idx) && !this.IsEmpty(idx))
     {
         return -ENOTEMPTY;
     }
->>>>>>> 8107f26f
 
     this.unlink_from_dir(parentid, name);
 
@@ -1292,18 +1240,7 @@
             }
         }
     }
-<<<<<<< HEAD
-    this.inodes[ids.id].data = file.data;
-    this.inodes[ids.id].size = file.data.length;
-    // Don't forget to update the timestamps !
-    this.inodes[ids.id].mtime = Math.floor((new Date()).getTime()/1000);
-    this.inodes[ids.id].atime = this.inodes[ids.id].mtime;
-    this.inodes[ids.id].ctime = this.inodes[ids.id].mtime;
-}
-
-=======
-};
->>>>>>> 8107f26f
+};
 
 FS.prototype.RecursiveDelete = function(path) {
     var toDelete = [];
@@ -1386,12 +1323,9 @@
             }
         }
     }
-<<<<<<< HEAD
-}
-=======
-
-};
->>>>>>> 8107f26f
+
+};
+
 
 FS.prototype.FillDirectory = function(dirid) {
     const inode = this.inodes[dirid];
@@ -1416,20 +1350,6 @@
     {
         const child = this.GetInode(id);
         offset += marshall.Marshall(
-<<<<<<< HEAD
-        ["Q", "d", "b", "s"],
-        [
-            this.inodes[id].qid,
-            offset+13+8+1+2+UTF8.UTF8Length(this.inodes[id].name),
-            this.inodes[id].mode >> 12,
-            this.inodes[id].name
-        ],
-        data, offset);
-        id = this.inodes[id].nextid;
-    }
-    inode.updatedir = false;
-}
-=======
             ["Q", "d", "b", "s"],
             [child.qid,
             offset+13+8+1+2+UTF8.UTF8Length(name),
@@ -1537,7 +1457,6 @@
         return this.get_forwarder(inode.mount_id, foreign_dirid);
     }
 };
->>>>>>> 8107f26f
 
 
 // -----------------------------------------------------
