"use strict";

/** @const */
<<<<<<< HEAD
var STATE_VERSION = 5;
=======
var STATE_VERSION = 6;
>>>>>>> 8107f26f

/** @const */
var STATE_MAGIC = 0x86768676|0;

/** @const */
var STATE_INDEX_MAGIC = 0;

/** @const */
var STATE_INDEX_VERSION = 1;

/** @const */
var STATE_INDEX_TOTAL_LEN = 2;

/** @const */
var STATE_INDEX_INFO_LEN = 3;

/** @const */
var STATE_INFO_BLOCK_START = 16;

const ZSTD_MAGIC = 0xFD2FB528;

/** @constructor */
function StateLoadError(msg)
{
    this.message = msg;
}
StateLoadError.prototype = new Error;

const CONSTRUCTOR_TABLE = {
    "Uint8Array": Uint8Array,
    "Int8Array": Int8Array,
    "Uint16Array": Uint16Array,
    "Int16Array": Int16Array,
    "Uint32Array": Uint32Array,
    "Int32Array": Int32Array,
    "Float32Array": Float32Array,
    "Float64Array": Float64Array,
};

function save_object(obj, saved_buffers)
{
    if(typeof obj !== "object" || obj === null)
    {
        dbg_assert(typeof obj !== "function");
        return obj;
    }

    if(obj instanceof Array)
    {
        return obj.map(x => save_object(x, saved_buffers));
    }

    if(obj.constructor === Object)
    {
        console.log(obj);
        dbg_assert(obj.constructor !== Object, "Expected non-object");
    }

    if(obj.BYTES_PER_ELEMENT)
    {
        // Uint8Array, etc.
        var buffer = new Uint8Array(obj.buffer, obj.byteOffset, obj.length * obj.BYTES_PER_ELEMENT);

        const constructor = obj.constructor.name.replace("bound ", "");

        dbg_assert(CONSTRUCTOR_TABLE[constructor]);

        return {
            "__state_type__": constructor,
            "buffer_id": saved_buffers.push(buffer) - 1,
        };
    }

    if(DEBUG && !obj.get_state)
    {
        console.log("Object without get_state: ", obj);
    }

    var state = obj.get_state();
    var result = [];

    for(var i = 0; i < state.length; i++)
    {
        var value = state[i];

        dbg_assert(typeof value !== "function");

        result[i] = save_object(value, saved_buffers);
    }

    return result;
}

function restore_buffers(obj, buffers)
{
    if(typeof obj !== "object" || obj === null)
    {
        dbg_assert(typeof obj !== "function");
        return obj;
    }

    if(obj instanceof Array)
    {
        for(let i = 0; i < obj.length; i++)
        {
            obj[i] = restore_buffers(obj[i], buffers);
        }

        return obj;
    }

    const type = obj["__state_type__"];
    dbg_assert(type !== undefined);

    const constructor = CONSTRUCTOR_TABLE[type];
    dbg_assert(constructor, "Unkown type: " + type);

    const buffer = buffers[obj["buffer_id"]];
    return new constructor(buffer);
}

CPU.prototype.save_state = function()
{
    var saved_buffers = [];
    var state = save_object(this, saved_buffers);

    var buffer_infos = [];
    var total_buffer_size = 0;

    for(var i = 0; i < saved_buffers.length; i++)
    {
        var len = saved_buffers[i].byteLength;

        buffer_infos[i] = {
            offset: total_buffer_size,
            length: len,
        };

        total_buffer_size += len;

        // align
        total_buffer_size = total_buffer_size + 3 & ~3;
    }

    var info_object = JSON.stringify({
        "buffer_infos": buffer_infos,
        "state": state,
    });
    var info_block = new TextEncoder().encode(info_object);

    var buffer_block_start = STATE_INFO_BLOCK_START + info_block.length;
    buffer_block_start = buffer_block_start + 3 & ~3;
    var total_size = buffer_block_start + total_buffer_size;

    //console.log("State: json_size=" + Math.ceil(buffer_block_start / 1024 / 1024) + "MB " +
    //               "buffer_size=" + Math.ceil(total_buffer_size / 1024 / 1024) + "MB");

    var result = new ArrayBuffer(total_size);

    var header_block = new Int32Array(
        result,
        0,
        STATE_INFO_BLOCK_START / 4
    );
    new Uint8Array(result, STATE_INFO_BLOCK_START, info_block.length).set(info_block);
    var buffer_block = new Uint8Array(
        result,
        buffer_block_start
    );

    header_block[STATE_INDEX_MAGIC] = STATE_MAGIC;
    header_block[STATE_INDEX_VERSION] = STATE_VERSION;
    header_block[STATE_INDEX_TOTAL_LEN] = total_size;
    header_block[STATE_INDEX_INFO_LEN] = info_block.length;

    for(var i = 0; i < saved_buffers.length; i++)
    {
        var buffer = saved_buffers[i];
        dbg_assert(buffer.constructor === Uint8Array);
        buffer_block.set(buffer, buffer_infos[i].offset);
    }

    dbg_log("State: json size " + (info_block.byteLength >> 10) + "k");
    dbg_log("State: Total buffers size " + (buffer_block.byteLength >> 10) + "k");

    return result;
};

CPU.prototype.restore_state = function(state)
{
    state = new Uint8Array(state);

    function read_state_header(state, check_length)
    {
        const len = state.length;

        if(len < STATE_INFO_BLOCK_START)
        {
            throw new StateLoadError("Invalid length: " + len);
        }

        const header_block = new Int32Array(state.buffer, state.byteOffset, 4);

        if(header_block[STATE_INDEX_MAGIC] !== STATE_MAGIC)
        {
            throw new StateLoadError("Invalid header: " + h(header_block[STATE_INDEX_MAGIC] >>> 0));
        }

        if(header_block[STATE_INDEX_VERSION] !== STATE_VERSION)
        {
            throw new StateLoadError(
                    "Version mismatch: dump=" + header_block[STATE_INDEX_VERSION] +
                    " we=" + STATE_VERSION);
        }

        if(check_length && header_block[STATE_INDEX_TOTAL_LEN] !== len)
        {
            throw new StateLoadError(
                    "Length doesn't match header: " +
                    "real=" + len + " header=" + header_block[STATE_INDEX_TOTAL_LEN]);
        }

        return header_block[STATE_INDEX_INFO_LEN];
    }

    function read_info_block(info_block_buffer)
    {
        const info_block = new TextDecoder().decode(info_block_buffer);
        return JSON.parse(info_block);
    }

    if(new Uint32Array(state.buffer, 0, 1)[0] === ZSTD_MAGIC)
    {
        const ctx = this.zstd_create_ctx(state.length);

        new Uint8Array(this.wasm_memory.buffer, this.zstd_get_src_ptr(ctx), state.length).set(state);

        let ptr = this.zstd_read(ctx, 16);
        const header_block = new Uint8Array(this.wasm_memory.buffer, ptr, 16);
        const info_block_len = read_state_header(header_block, false);
        this.zstd_read_free(ptr, 16);

        ptr = this.zstd_read(ctx, info_block_len);
        const info_block_buffer = new Uint8Array(this.wasm_memory.buffer, ptr, info_block_len);
        const info_block_obj = read_info_block(info_block_buffer);
        this.zstd_read_free(ptr, info_block_len);

        let state_object = info_block_obj["state"];
        const buffer_infos = info_block_obj["buffer_infos"];
        const buffers = [];

        let position = STATE_INFO_BLOCK_START + info_block_len;

        for(const buffer_info of buffer_infos)
        {
            const front_padding = (position + 3 & ~3) - position;
            const CHUNK_SIZE = 1 * 1024 * 1024;

            if(buffer_info.length > CHUNK_SIZE)
            {
                const ptr = this.zstd_read(ctx, front_padding);
                this.zstd_read_free(ptr, front_padding);

                const buffer = new Uint8Array(buffer_info.length);
                buffers.push(buffer.buffer);

                let have = 0;
                while(have < buffer_info.length)
                {
                    const remaining = buffer_info.length - have;
                    dbg_assert(remaining >= 0);
                    const to_read = Math.min(remaining, CHUNK_SIZE);

                    const ptr = this.zstd_read(ctx, to_read);
                    buffer.set(new Uint8Array(this.wasm_memory.buffer, ptr, to_read), have);
                    this.zstd_read_free(ptr, to_read);

                    have += to_read;
                }
            }
            else
            {
                const ptr = this.zstd_read(ctx, front_padding + buffer_info.length);
                const offset = ptr + front_padding;
                buffers.push(this.wasm_memory.buffer.slice(offset, offset + buffer_info.length));
                this.zstd_read_free(ptr, front_padding + buffer_info.length);
            }

            position += front_padding + buffer_info.length;
        }

        state_object = restore_buffers(state_object, buffers);
        this.set_state(state_object);

        this.zstd_free_ctx(ctx);
    }
    else
    {
        const info_block_len = read_state_header(state, true);

        if(info_block_len < 0 || info_block_len + 12 >= state.length)
        {
            throw new StateLoadError("Invalid info block length: " + info_block_len);
        }

        const info_block_buffer = state.subarray(STATE_INFO_BLOCK_START, STATE_INFO_BLOCK_START + info_block_len);
        const info_block_obj = read_info_block(info_block_buffer);
        let state_object = info_block_obj["state"];
        const buffer_infos = info_block_obj["buffer_infos"];
        let buffer_block_start = STATE_INFO_BLOCK_START + info_block_len;
        buffer_block_start = buffer_block_start + 3 & ~3;

        const buffers = buffer_infos.map(buffer_info => {
            const offset = buffer_block_start + buffer_info.offset;
            return state.buffer.slice(offset, offset + buffer_info.length);
        });

        state_object = restore_buffers(state_object, buffers);
        this.set_state(state_object);
    }
};<|MERGE_RESOLUTION|>--- conflicted
+++ resolved
@@ -1,11 +1,7 @@
 "use strict";
 
 /** @const */
-<<<<<<< HEAD
-var STATE_VERSION = 5;
-=======
 var STATE_VERSION = 6;
->>>>>>> 8107f26f
 
 /** @const */
 var STATE_MAGIC = 0x86768676|0;
